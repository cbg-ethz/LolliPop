--- conflicted
+++ resolved
@@ -140,15 +140,12 @@
   -fl, --filters YAML             List of filters for removing problematic
                                   mutations from tally
   -s, --seed SEED                 Seed the random generator
-<<<<<<< HEAD
   -n, --n-cores  N                Cores for parallel processing for multiple locations,
                                   defaults to 1 for sequential processing
-=======
   -nf, --namefield COLUMN         column to use as 'names' for the entries in
                                   tally table. By default, if 'pos' and 'base'
                                   exist a column 'mutations' will be created
                                   and used as name.
->>>>>>> 00fa1505
   -h, --help                      Show this message and exit.
 ```
 
