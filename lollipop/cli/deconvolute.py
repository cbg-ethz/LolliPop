#!/usr/bin/env python3

"""Implements the deconvolute command for the lollipop CLI."""

import sys
from typing import List, Tuple, Union
import logging
import time
import multiprocessing
import json

import click
import ruamel.yaml
import pandas as pd
import numpy as np
from tqdm import tqdm, trange

import lollipop as ll

# Configure logging
logging.basicConfig(
    level=logging.WARNING, format="%(asctime)s - %(levelname)s - %(message)s"
)

kernels = {
    "gaussian": ll.GaussianKernel,
    "box": ll.BoxKernel,
}
confints = {
    "null": ll.NullConfint,
    "wald": ll.WaldConfint,
}
regressors = {
    "nnls": ll.NnlsReg,
    "robust": ll.RobustReg,
}


def _get_location_data(
    preproc: ll.DataPreprocesser, location: str, no_loc: bool
) -> pd.DataFrame:
    """
    Get the data for a given location.

    Parameters
    ----------
    preproc : ll.DataPreprocesser
        The preprocessed data object.
    location : str
        The location to get the data for.
    no_loc : bool
        Whether to ignore location information.
    """
    loc_df = (
        preproc.df_tally[preproc.df_tally["location"] == location]
        if not no_loc
        else preproc.df_tally
    )
    return loc_df


def _deconvolute_bootstrap_wrapper(args):
    """
    Wrapper for the deconvolute bootstrap function to allow for parallel processing,
    handling the random number generator seeding.
    """

    # Unpack the arguments
    *other_args, child_seed = args

    # Initialize the default random number generator with the child seed
    np.random.default_rng(child_seed)

    return _deconvolute_bootstrap(*other_args)


def _deconvolute_bootstrap(
    n_cores: int,
    location: str,
    loc_df: pd.DataFrame,
    bootstrap: int,
    locations_list: List,
    no_loc: bool,
    no_date: bool,
    date_intervals: List[Tuple],
    var_dates: dict,
    kernel: Union[ll.GaussianKernel, ll.BoxKernel],
    kernel_params: dict,
    regressor: Union[ll.NnlsReg, ll.RobustReg],
    regressor_params: dict,
    confint: Union[ll.confints.NullConfint, ll.confints.WaldConfint],
    confint_params: dict,
    deconv_params: dict,
    have_confint: bool,
    confint_name: str,
) -> List[pd.DataFrame]:
    """
    Deconvolute the data for a given location and bootstrap iteration.

    Parameters
    ----------
    n_cores : int
        The number of cores to use for parallel processing,
        (Only used for all locastion progress bar parr/sequc)
    location : str
        The location to deconvolute.
    lod_df: pd.DataFrame
        The data for the location.
    bootstrap : int
        The number of bootstrap iterations to perform.
    locations_list : List
        The list of locations to deconvolute in total.
        (Only used for locastion specific progress bar.)
    no_loc : bool
        Whether to ignore location information.
    no_date : bool
        Whether to ignore date information.
    date_intervals : List[Tuple]
        The date intervals to deconvolute.
    var_dates : dict
        The variants to scan per periods.
    kernel : ll.Kernel
        The kernel to use for deconvolution.
    kernel_params : dict
        The parameters for the kernel.
    regressor : ll.Regressor
        The regressor to use for deconvolution.
    regressor_params : dict
        The parameters for the regressor.
    confint : ll.Confint
        The confidence interval to use for deconvolution.
    confint_params : dict
        The parameters for the confidence interval.
    deconv_params : dict
        The parameters for the deconvolution.
    have_confint : bool
        Whether to use a confidence interval.
    confint_name : str
        The name of the confidence interval.

    Returns
    -------
    List[pd.DataFrame]
        The deconvolution results for the location and bootstrap iterations.
    """

    # deconvolution results
    deconv = []

    if bootstrap <= 1 and len(date_intervals) <= 1:
        tqdm.write(location)

    # print the memory usage of the current location
    logging.info(f"memory usage: {loc_df.memory_usage().sum() / 1024**2} MB")

    for b in (
        trange(bootstrap, desc=location, leave=(len(locations_list) > 1))
        if bootstrap > 1 and n_cores == 1
        else [0]
    ):
        logging.info(f"bootstrap: {b}")
        start_time_b = time.time()
        if bootstrap > 1:
            # resample if we're doing bootstrapping
            temp_dfb = ll.resample_mutations(loc_df, loc_df.mutations.unique())[0]
        else:
            # just run one on everything
            temp_dfb = loc_df

        # print the memory usage of the current bootstrap
        logging.info(f"memory usage: {temp_dfb.memory_usage().sum() / 1024**2} MB")

        for mindate, maxdate in (
            tqdm(date_intervals, desc=location)
            if bootstrap <= 1 and len(date_intervals) > 1
            else date_intervals
        ):
            logging.info(f"date: {mindate} - {maxdate}")
            start_time_d = time.time()
            if not no_date:
                # filter by time period for period-specific variants list
                if maxdate is not None:
                    temp_df2 = temp_dfb[
                        temp_dfb.date.between(mindate, maxdate, inclusive="left")
                    ]
                else:
                    temp_df2 = temp_dfb[temp_dfb.date >= mindate]
            else:
                # no date => no filtering
                temp_df2 = temp_dfb
            if temp_df2.size == 0:
                continue
            # print the memory usage of the current date
            logging.info(f"memory usage: {temp_df2.memory_usage().sum() / 1024**2} MB")

            # remove uninformative mutations (present either always or never)
            variants_columns = list(
                set(var_dates["var_dates"][mindate]) & set(temp_df2.columns)
            )
            temp_df2 = temp_df2[
                ~temp_df2[variants_columns].sum(axis=1).isin([0, len(variants_columns)])
            ]
            if temp_df2.size == 0:
                continue

            # resampling weights
            if bootstrap > 1:
                weights = {"weights": temp_df2["resample_value"]}
            else:
                # just run one on everything
                weights = {}

            # deconvolution
            t_kdec = ll.KernelDeconv(
                temp_df2[var_dates["var_dates"][mindate] + ["undetermined"]],
                temp_df2["frac"],
                temp_df2["date"],
                kernel=kernel(**kernel_params),
                reg=regressor(**regressor_params),
                confint=confint(**confint_params),
                **weights,
            )
            t_kdec = t_kdec.deconv_all(**deconv_params)
            if have_confint:
                # with conf int
                res = t_kdec.fitted.copy()
                res["location"] = location
                res["estimate"] = "MSE"
                deconv.append(res)

                res_lower = t_kdec.conf_bands["lower"].copy()
                res_lower["location"] = location
                res_lower["estimate"] = f"{confint_name}_lower"
                deconv.append(res_lower)

                res_upper = t_kdec.conf_bands["upper"].copy()
                res_upper["location"] = location
                res_upper["estimate"] = f"{confint_name}_upper"
                deconv.append(res_upper)
            else:
                # without conf int
                res = t_kdec.fitted
                res["location"] = location
                deconv.append(res)
            logging.info(f"date took {time.time() - start_time_d} seconds")
        logging.info(f"bootstrap took {time.time() - start_time_b} seconds")

    return deconv


@click.command(
    help="Deconvolution for Wastewater Genomics",
    # epilog="",
)
@click.option(
    "--output",
    "-o",
    metavar="CSV",
    required=False,
    default="deconvolved.csv",
    type=str,
    help="Write results to this output CSV instead of 'deconvolved.csv'",
)
@click.option(
    "--fmt-columns",
    "-C",
    is_flag=True,
    default=False,
    help="Change output CSV format to one column per variant (normally, variants are each on a separate line)",
)
@click.option(
    "--out-json",
    "--oj",
    metavar="JSON",
    required=False,
    default=None,
    type=click.Path(),
    help="Also write a JSON results for upload to Cov-spectrum, etc.",
)
@click.option(
    "--variants-config",
    "--var",
    "-c",
    metavar="YAML",
    required=True,
    type=str,
    help="Variants configuration used during deconvolution",
)
@click.option(
    "--variants-dates",
    "--vd",
    metavar="YAML",
    required=False,
    default=None,
    type=str,
    help="Variants to scan per periods (as determined with cojac)",
)
@click.option(
    "--deconv-config",
    "--dec",
    "-k",
    metavar="YAML",
    required=True,
    type=str,
    help="Configuration of parameters for kernel deconvolution",
)
@click.option(
    "--loc",
    "--location",
    "--wwtp",
    "--catchment",
    "-l",
    metavar="NAME",
    required=False,
    multiple=True,
    default=None,
    help="Name(s) of location/wastewater treatment plant/catchment area to process",
)
@click.option(
    "--filters",
    "-fl",
    metavar="YAML",
    required=False,
    default=None,
    type=str,
    help="List of filters for removing problematic mutations from tally",
)
@click.option(
    "--seed",
    "-s",
    metavar="SEED",
    required=False,
    default=None,
    type=int,
    help="Seed the random generator",
)
@click.option(
<<<<<<< HEAD
    "--n-cores",
    "-n",
    metavar="N",
    required=False,
    default=1,
    type=int,
    help="Cores for parallel processing of location, default 1 for sequential processing.",
=======
    "--namefield",
    "-nf",
    metavar="COLUMN",
    required=False,
    default="mutations",
    type=str,
    help="column to use as 'names' for the entries in tally table. By default, if 'pos' and 'base' exist a column 'mutations' will be created and used as name.",
>>>>>>> 00fa1505
)
@click.argument("tally_data", metavar="TALLY_TSV", nargs=1)
def deconvolute(
    variants_config,
    variants_dates,
    deconv_config,
    loc,
    filters,
    seed,
    n_cores,
    output,
    fmt_columns,
    out_json,
    tally_data,
    namefield,
):
    # load data
    yaml = ruamel.yaml.YAML(typ="rt")
    print("load data")
    with open(variants_config, "r") as file:
        conf_yaml = yaml.load(file)
    variants_pangolin = conf_yaml["variants_pangolin"]
    variants_list = conf_yaml.get("variants_list", None)
    variants_not_reported = conf_yaml.get("variants_not_reported", [])
    to_drop = conf_yaml.get("to_drop", [])
    no_date = conf_yaml.get("no_date", False)
    no_loc = conf_yaml.get("no_loc", False)
    start_date = conf_yaml.get("start_date", None)
    end_date = conf_yaml.get("end_date", None)
    remove_deletions = conf_yaml.get("remove_deletions", True)
    locations_list = loc if loc and len(loc) else conf_yaml.get("locations_list", None)

    # kernel deconvolution params
    with open(deconv_config, "r") as file:
        deconv = yaml.load(file)

    # problematic mutation filters
    if filters:
        with open(filters, "r") as file:
            filters = yaml.load(file)

        print(f"{len(filters)} filter{ '' if len(filters) == 1 else 's' } loaded")
    else:
        filters = None

    # data
    try:
        df_tally = pd.read_csv(
            tally_data,
            sep="\t",
            parse_dates=["date"],
            dtype={"location_code": "str", namefield: "str"},
        )
    except ValueError:
        df_tally = pd.read_csv(tally_data, sep="\t", dtype={"location_code": "str"})

    # handle location
    if not no_loc and "location" not in df_tally.columns:
        if "location_code" in df_tally.columns:
            print("NOTE: No location fullnames, using codes instead")
            df_tally["location"] = df_tally["location_code"]
        elif len(locations_list) == 1:
            print(
                "WARNING: No location in input data, assuming everything is {locations_list[0]}"
            )
            df_tally["location"] = locations_list[0]
        elif locations_list is None:
            print(
                f"WARNING: No location in input data. Either pass one with `--loc`/`locations_list` parameter  or set true the `no_loc` parameter {variants_config}"
            )
            no_loc = True
        else:
            print(
                f"ERROR: No location in input data. Either pass exactly one with `--loc`/`locations_list` parameter or set true the `no_loc` parameter {variants_config}"
            )
            sys.exit(1)

    if no_loc:
        if "location" in df_tally:
            locations_list = list(set(df_tally["location"].unique()) - {"", np.nan})
            if len(locations_list):
                print(
                    f"WARNING: no_loc is set, but there are still locations in input: {locations_list}"
                )
        else:
            print(
                "no_loc: ignoring location information and treating all input as a single location"
            )

        df_tally["location"] = "location"
        locations_list = ["location"]

        # check if the number of cores is valid
        if n_cores < 1:
            logging.ERROR("The number of cores must be at least 1.")
            sys.exit(1)
        # check if there are more cores than locations
        if n_cores > len(locations_list):
            logging.warning(
                "The number of cores is greater than the number of locations."
            )
            # adjust the number of cores to the number of locations
            n_cores = len(loc)
            logging.warning(f"The number of cores has been adjusted to {n_cores}.")

        # inform on the mode of computation
        print("Available cores (parrallelized by locations): ", n_cores)

    if locations_list is None:
        # remember to remove empty cells: nan or empty cells
        locations_list = list(set(df_tally["location"].unique()) - {"", np.nan})
        print(locations_list)
    else:
        bad_locations = set(locations_list) - set(df_tally["location"].unique())
        assert 0 == len(
            bad_locations
        ), f"Bad locations in list: {bad_locations}, please fix {variants_config}."
        # locations_list = list(set(locations_list) - bad_locations)

    # check if dates are present
    if "date" not in df_tally.columns or all(df_tally["date"].isna()):
        if not no_date:
            no_date = True
            print(
                f"WARNING: No dates found in input data, automatically switching `no_date` !!!\n\tPlease either check input if this is not expected or add set true the `no_date` parameter to your {variants_config}"
            )
    # no date!!!
    if no_date:
        print("no_date: special mode for deconvoluting without time component")
        # HACK dummy date to keep the deconvolution kernel happy
        # add dummy date
        date_dict = dict(
            zip(
                df_tally["sample"].unique(),
                [
                    str(np.datetime64("1999-12-01") + np.timedelta64(i, "D"))
                    for i in range(len(df_tally["sample"].unique()))
                ],
            )
        )
        df_tally["date"] = pd.to_datetime(
            np.array([date_dict[i] for i in df_tally["sample"]])
        )

    # dates intervals for which to apply different variants as discovered using cojac
    if variants_dates:
        if no_date:
            print(
                f"WARNING: running in `no_date` mode, still var_dates specified in {variants_dates}"
            )
        with open(variants_dates, "r") as file:
            var_dates = yaml.load(file)

        all_var_dates = set(
            [var for lst in var_dates["var_dates"].values() for var in lst]
        )

        if variants_list is None:
            # build list of all variants from var_dates (if we did lack one)
            variants_list = list(all_var_dates)
        else:
            # have list => double - check it against var_dates
            not_on_date = list(set(variants_list) - all_var_dates)
            if len(not_on_date):
                print(
                    f"NOTE: {not_on_date} never used in {variants_dates}, despite being in variants_list"
                )
            not_on_list = list(all_var_dates - set(variants_list))
            if len(not_on_list):
                print(
                    f"WARNING: {variants_dates} lists variants: {not_on_list}, but they are not in variants_list"
                )
                variants_list += not_on_list
    else:
        if variants_list is None:
            # build list of all variants from lineage map (if we did lack one)
            variants_list = list(set(variants_pangolin.values()))

        if no_date:
            # dummy date
            var_dates = {"var_dates": {"1999-12-01": variants_list}}
        else:
            # search for all, always
            var_dates = {
                "var_dates": {conf_yaml.get("start_date", "2020-01-01"): variants_list}
            }
            print(
                "NOTE: deconvoluting for all variants on all dates. Consider writing a var_dates YAML based on cojac detections",
                file=sys.stderr,
            )

    # build the intervals pairs
    d = list(var_dates["var_dates"].keys())
    date_intervals = list(zip(d, d[1:] + [None]))
    if not no_date:
        for mindate, maxdate in date_intervals:
            if maxdate:
                assert (
                    mindate < maxdate
                ), f"out of order dates: {mindate} >= {maxdate}. Please fix the content of {variants_dates}"
                print(f"from {mindate} to {maxdate}: {var_dates['var_dates'][mindate]}")
            else:
                print(f"from {mindate} onward: {var_dates['var_dates'][mindate]}")

    print("preprocess data")
    preproc = ll.DataPreprocesser(df_tally)
    preproc = preproc.general_preprocess(
        variants_list=variants_list,
        variants_pangolin=variants_pangolin,
        variants_not_reported=variants_not_reported,
        to_drop=to_drop,
        start_date=start_date,
        end_date=end_date,
        no_date=no_date,
        remove_deletions=remove_deletions,
        namefield=namefield,
    )
    preproc = preproc.filter_mutations(filters=filters)

    print("deconvolve all")

    # seed the random generator
    # if locations_list is not or 1 we need one seed otherwise per location
    if len(locations_list) == 1:
        n_seeds = 1
    else:
        n_seeds = len(locations_list) + 1

    seed_seq = np.random.SeedSequence(seed)
    seeds = seed_seq.spawn(n_seeds)

    all_deconv = []
    # TODO parameters sanitation (e.g.: JSON schema, check in list)
    # bootstrap
    bootstrap = deconv.get("bootstrap", 0)
    # kernel
    kernel = kernels.get(deconv.get("kernel"), ll.GaussianKernel)
    kernel_params = deconv.get("kernel_params", {})
    if no_date:
        print("no_date: overriding kernel bandwidth")
        kernel_params["bandwidth"] = 1e-17
    # confint
    confint = confints.get(deconv.get("confint"), ll.NullConfint)
    have_confint = confint != ll.NullConfint
    assert not (
        have_confint and bootstrap > 1
    ), f"either use bootstrapping or a confint class, not both at the same time.\nbootstrap: {bootstrap}, confint: {confint}"
    confint_name = deconv["confint"].capitalize() if have_confint else None
    confint_params = deconv.get("confint_params", {})
    # regressor
    regressor = regressors.get(deconv.get("regressor"), ll.NnlsReg)
    regressor_params = deconv.get("regressor_params", {})
    # deconv
    deconv_params = deconv.get("deconv_params", {})
    print(
        f""" parameters:
  bootstrap: {bootstrap}
  kernel: {kernel}
   params: {kernel_params}
  confint: {confint}
   params: {confint_params}
   name: {confint_name}
   non-dummy: {have_confint}
  regressor: {regressor}
   params: {regressor_params}
  deconv:
   params: {deconv_params}"""
    )

    # print out the iterations that will be done
    logging.info(f"locations: {locations_list}")
    logging.info(f"bootstrap: {bootstrap}")
    logging.info(f"date_intervals: {date_intervals}")

    # starting computation
    logging.info("starting computation")
    # start a timer
    start_time = time.time()
    # print the memory usage of the dataframe
    logging.info(f"memory usage: {df_tally.memory_usage().sum() / 1024**2} MB")

    # get the location specific data frames
    loc_dfs = [
        _get_location_data(preproc, location, no_loc) for location in locations_list
    ]

    # CORE DECONVOLUTION
    # iterate over locations
    # Create delayed objects for each location
    args_list = [
        (
            n_cores,
            location,
            loc_df,
            bootstrap,
            locations_list,
            no_loc,
            no_date,
            date_intervals,
            var_dates,
            kernel,
            kernel_params,
            regressor,
            regressor_params,
            confint,
            confint_params,
            deconv_params,
            have_confint,
            confint_name,
            child_seed,
        )
<<<<<<< HEAD
        for location, loc_df, child_seed in zip(locations_list, loc_dfs, seeds)
    ]
=======
        for b in (
            trange(bootstrap, desc=location, leave=(len(locations_list) > 1))
            if bootstrap > 1
            else [0]
        ):
            if bootstrap > 1:
                # resample if we're doing bootstrapping
                assert (
                    namefield in loc_df.columns
                ), f"bootstrapping needs a column with names for the entries of the tally table, but no column '{namefield}' found. Use option '--namefield' to specify"
                temp_dfb = ll.resample_mutations(
                    loc_df, loc_df[namefield].unique(), namefield
                )[0]
            else:
                # just run one on everything
                temp_dfb = loc_df
>>>>>>> 00fa1505

    # Run the deconvoilution for a sinlge location or sequentially if only one core is available
    if n_cores == 1 or len(args_list) == 1:
        all_deconv = [_deconvolute_bootstrap_wrapper(args) for args in args_list]
    # Run the deconvolution in parallel
    else:
        # Create a pool of workers
        with multiprocessing.Pool(processes=n_cores) as pool:
            # Map the function to the arguments in parallel - choosing imap as objects are large instaed of pool.map
            all_deconv = list(
                tqdm(
                    pool.imap(_deconvolute_bootstrap_wrapper, args_list),
                    total=len(args_list),
                    desc="All Locations",
                    position=0,
                )
            )
            # Update the progress bar after each item is processed

    logging.info(f"all locations took {time.time() - start_time} seconds")

    print("post-process data")
    # Flatten the results from pot. parrallel processing
    all_deconv = [item for sublist in all_deconv for item in sublist]
    # concatenate all the results
    deconv_df = pd.concat(all_deconv)

    if not have_confint:
        deconv_df = deconv_df.fillna(0)

    id_vars = ["location"]
    if have_confint:
        id_vars += ["estimate"]

    # variants actually in dataframe
    found_var = list(set(variants_list) & set(deconv_df.columns))
    if len(found_var) < len(variants_list):
        print(
            f"some variants never found in dataset {set(variants_list) - set(found_var)}. Check the dates in {variants_dates}",
            file=sys.stderr,
        )

    # deconv output
    deconv_df_flat = deconv_df.melt(
        id_vars=id_vars,
        value_vars=found_var + ["undetermined"],
        var_name="variant",
        value_name="frac",
        ignore_index=False,
    )
    # deconv_df_flat.to_csv(out_flat, sep="\t", index_label="date")

    # aggregation
    agg_columns = ["location", "variant", "index"]
    if bootstrap > 1:
        # bootstrap => mean + quantiles
        deconv_df_agg = (
            deconv_df_flat.reset_index()
            .groupby(agg_columns)
            .agg(
                [
                    "mean",
                    lambda x: np.quantile(x, q=0.025),
                    lambda x: np.quantile(x, q=0.975),
                ]
            )
            .reset_index()
        )

        export_columns = {
            ("index", ""): "date",
            ("frac", "mean"): "proportion",
            ("frac", "<lambda_0>"): "proportionLower",
            ("frac", "<lambda_1>"): "proportionUpper",
        }
    elif have_confint:
        # wald => pivot
        deconv_df_agg = (
            deconv_df_flat.reset_index()
            .pivot(index=agg_columns, columns="estimate")
            .reset_index()
        )

        export_columns = {
            ("index", ""): "date",
            ("frac", "MSE"): "proportion",
            ("frac", f"{confint_name}_lower"): "proportionLower",
            ("frac", f"{confint_name}_upper"): "proportionUpper",
        }
    else:
        # no conf => as-is
        deconv_df_agg = deconv_df_flat.reset_index()[agg_columns + ["frac"]]
        export_columns = {
            "index": "date",
            "frac": "proportion",
        }
    deconv_df_agg.columns = [
        export_columns.get(col, "".join(col) if type(col) is tuple else col)
        for col in deconv_df_agg.columns.values
    ]
    deconv_df_agg = deconv_df_agg.sort_values(by=["location", "variant", "date"])
    # reverse logit scale
    if have_confint and confint_params["scale"] == "logit":
        deconv_df_agg[["proportionLower", "proportionUpper"]] = deconv_df_agg[
            ["proportionLower", "proportionUpper"]
        ].applymap(
            lambda x: np.exp(np.clip(x, -100, 100))
            / (1 + np.exp(np.clip(x, -100, 100)))
        )

    ### CSV output
    if fmt_columns:
        output_df = (
            deconv_df_agg.reset_index()
            .pivot(
                index=["location", "date"],
                columns="variant",
                values=list(set(export_columns.values()) - {"date"}),
            )
            .reset_index()
        )
        output_df.columns = [
            (
                col
                if type(col) is not tuple
                else (
                    col[1]
                    if col[0] == "proportion"
                    else (
                        f"{col[1]}_{col[0][len('proportion'):]}"
                        if len(col[0]) > len("proportion")
                        else "".join(col)
                    )
                )
            )
            for col in output_df.columns.values
        ]
    else:
        output_df = deconv_df_agg
    print("output data")
    output_df.drop(
        (["location"] if no_loc else []) + (["date"] if no_date else []),
        axis=1,
        errors="ignore",
    ).to_csv(output, sep="\t", index=None)

    ### JSON
    print("output json")
    if out_json:
        update_data = {}

        loc_uniq = deconv_df_agg["location"].unique()
        var_uniq = deconv_df_agg["variant"].unique()

        json_columns = export_columns.values()
        if no_date:
            json_columns = list(set(json_columns) - {"date"})
        for loc in tqdm(loc_uniq, desc="Location", position=0):
            update_data[loc] = {}
            for var in tqdm(var_uniq, desc=loc, position=1, leave=False):
                tt_df = deconv_df_agg.loc[
                    (deconv_df_agg["variant"] == var)
                    & (deconv_df_agg["location"] == loc),
                    json_columns,
                ].copy()
                if not no_date:
                    tt_df["date"] = tt_df["date"].astype("str")

                update_data[loc][var] = {
                    "timeseriesSummary": [
                        dict(tt_df.iloc[i,]) for i in range(tt_df.shape[0])
                    ]
                }

        with open(out_json, "w") as file:
            file.write(
                json.dumps(update_data).replace("NaN", "null")
            )  # syntactically standard compliant JSON vs. python numpy's output.


if __name__ == "__main__":
    deconvolute()<|MERGE_RESOLUTION|>--- conflicted
+++ resolved
@@ -152,17 +152,20 @@
 
     # print the memory usage of the current location
     logging.info(f"memory usage: {loc_df.memory_usage().sum() / 1024**2} MB")
-
+            
     for b in (
         trange(bootstrap, desc=location, leave=(len(locations_list) > 1))
         if bootstrap > 1 and n_cores == 1
         else [0]
     ):
-        logging.info(f"bootstrap: {b}")
-        start_time_b = time.time()
         if bootstrap > 1:
             # resample if we're doing bootstrapping
-            temp_dfb = ll.resample_mutations(loc_df, loc_df.mutations.unique())[0]
+            assert (
+                namefield in loc_df.columns
+            ), f"bootstrapping needs a column with names for the entries of the tally table, but no column '{namefield}' found. Use option '--namefield' to specify"
+            temp_dfb = ll.resample_mutations(
+                loc_df, loc_df[namefield].unique(), namefield
+            )[0]
         else:
             # just run one on everything
             temp_dfb = loc_df
@@ -335,7 +338,6 @@
     help="Seed the random generator",
 )
 @click.option(
-<<<<<<< HEAD
     "--n-cores",
     "-n",
     metavar="N",
@@ -343,7 +345,8 @@
     default=1,
     type=int,
     help="Cores for parallel processing of location, default 1 for sequential processing.",
-=======
+)
+@click.option(
     "--namefield",
     "-nf",
     metavar="COLUMN",
@@ -351,7 +354,6 @@
     default="mutations",
     type=str,
     help="column to use as 'names' for the entries in tally table. By default, if 'pos' and 'base' exist a column 'mutations' will be created and used as name.",
->>>>>>> 00fa1505
 )
 @click.argument("tally_data", metavar="TALLY_TSV", nargs=1)
 def deconvolute(
@@ -663,27 +665,8 @@
             confint_name,
             child_seed,
         )
-<<<<<<< HEAD
         for location, loc_df, child_seed in zip(locations_list, loc_dfs, seeds)
     ]
-=======
-        for b in (
-            trange(bootstrap, desc=location, leave=(len(locations_list) > 1))
-            if bootstrap > 1
-            else [0]
-        ):
-            if bootstrap > 1:
-                # resample if we're doing bootstrapping
-                assert (
-                    namefield in loc_df.columns
-                ), f"bootstrapping needs a column with names for the entries of the tally table, but no column '{namefield}' found. Use option '--namefield' to specify"
-                temp_dfb = ll.resample_mutations(
-                    loc_df, loc_df[namefield].unique(), namefield
-                )[0]
-            else:
-                # just run one on everything
-                temp_dfb = loc_df
->>>>>>> 00fa1505
 
     # Run the deconvoilution for a sinlge location or sequentially if only one core is available
     if n_cores == 1 or len(args_list) == 1:
